from multiprocessing.dummy import Pool as ThreadPool
import requests
import traceback,os
import binascii
import json
from testmodel import Testcase, Testfile, Rules
from utils import canonicalize, getFiles, hex2big
import time

# Number of tests to run in parallel.
PARALLEL_TESTS = 16

# Model for the Hive interaction
class HiveNode(object):

    def __init__(self, nodeId, nodeIp):
        self.nodeId =nodeId
        self.ip = nodeIp
        self.session = requests.Session()
        self.url = "http://%s:%d" % (self.ip, 8545)
        self.rpcid = 1

    def _getNodeData(self, method, params):
        payload = {"jsonrpc":"2.0","method":method,"params":params,"id":self.rpcid}
        self.rpcid = self.rpcid+1
        response = self.session.post(self.url,json = payload).json()
        if 'result' in response:
            return response['result']
        else:
            raise Exception("Error getting node data; payload=%s, response=%s" % (
                payload, response['error']))

    def getClientversion(self):
        return self._getNodeData("web3_clientVersion",[])

    def getBlockByNumber(self,blnum):
        return self._getNodeData("eth_getBlockByNumber", [hex(int(blnum)),True])

    def getLatestBlock(self):
        return self._getNodeData("eth_getBlockByNumber", ["latest",True])


    def getNonce(self,address):
        j = self._getNodeData("eth_getTransactionCount", [address,"latest"])
        return int(j[2:], 16 )


    def getBalance(self,address):
        j = self._getNodeData("eth_getBalance", [address,"latest"])
        return int(j[2:], 16 )


    def getCode(self,address):
        return self._getNodeData("eth_getCode", [address,"latest"])


    def getStorageAt(self,address, _hash):
        return self._getNodeData("eth_getStorageAt", [address,_hash, "latest"])

    def __str__(self):
        return "Node[%s]@%s" % (self.nodeId, self.ip)

class HiveAPI(object):

    def __init__(self, hive_simulator):
        self.hive_simulator = hive_simulator

    def _get(self,path, params = None):
        req = requests.get("%s%s" % (self.hive_simulator , path),  params=params)
        if req.status_code != 200:
            raise Exception("Failed to GET req (%d)" % req.status_code)
        return req.text

    def _post(self,path, params = None, data = None):
        req = requests.post("%s%s" % (self.hive_simulator , path),  params=params, data = data)

        if req.status_code != 200:
            raise Exception("Failed to POST req (%d):%s" % (req.status_code, req.text))

        return req.text

    def _delete(self,path, params = None):
        req = requests.delete("%s%s" % (self.hive_simulator , path),  params=params)

        if req.status_code != 200:
            raise Exception("Failed to DELETE req (%d)" % req.status_code)

        return req.text

    def log(self,msg):
        requests.post("%s/logs" % (self.hive_simulator ), data = msg)

    def debugp(self, msg):
        self.log(msg)

    def subresult(self,nodeid, name, success, errormsg, details = None ):
        params = {
                "name" : name,
                "nodeid" : nodeid,
                "success" : success
        }
        if errormsg is not None:
            params["error"] = errormsg

        data = None
        if details is not None:
            data = {"details" : json.dumps(details) }

        return self._post("/subresults", params = params, data = data);
    
    def clients(self):
        _jsonclients= self._get("/clients")
        _clients  = json.loads(_jsonclients)
     
        return _clients

    def newNode(self, params):
        try:
            _id = self._post("/nodes", params)
            _ip = self._get("/nodes/%s" % _id)
            return HiveNode(_id, _ip)
        except Exception, e:
            self.log("Failed to start node[1], trying again")

        try:
            _id = self._post("/nodes", params)
            _ip = self._get("/nodes/%s" % _id)
            return HiveNode(_id, _ip)
        except Exception, e:
            self.log("Failed to start node[2], trying again (last attempt)")

        _id = self._post("/nodes", params)
        _ip = self._get("/nodes/%s" % _id)
        return HiveNode(_id, _ip)

    def killNode(self,node):
        self._delete("/nodes/%s" % node.nodeId)


class BlockTestExecutor(object):

    def __init__(self, hive_api, testfiles):
        self.clientVersion = None
        self.hive = hive_api
        self.testfiles = testfiles
        self.clients=self.hive.clients()

    def run(self, start=0 , end=-1, whitelist=[], blacklist=[]) :
        return self._performTests(start, end, whitelist, blacklist)

    def makeTestcasesWrapped(self, start=0, end=-1, whitelist=[], blacklist=[]):
        try:
            return self.makeTestcases(start, end, whitelist, blacklist)
        except Exception as e:
            print("Exception while making testcases!")
            print(str(e))
            print(traceback.format_exc())

    def makeTestcases(self, start=0, end=-1, whitelist=[], blacklist=[]):
        count = 0
        for testfile in self.testfiles:
            count = count +1
            if count < start:
                continue
            if 0 <= end <= count:
                break

            tf = Testfile(testfile)
#            self.hive.log("Commencing testfile [%d] (%s)\n " % (count, tf))
            
            #apply the testcases to each available client type
            for client in self.clients:
                for testcase in tf.tests() :
                    
                    if len(whitelist) > 0 and str(testcase) not in whitelist:
                        testcase.skipped(["Testcase not in whitelist"])
                        continue

                    if len(blacklist) > 0 and str(testcase) in blacklist:
                        testcase.skipped(["Testcase in blacklist"])
                        continue

                    err = testcase.validateNetwork()
                    if err != None:
                        testcase.skipped([err])
                        continue

                    err = testcase.validate()

                    testcase.clientType= client

                    if err is not None:
                        self.hive.log("%s / %s failed initial validation" % (tf, testcase) )
                        testcase.fail(["Testcase failed initial validation", err])
                    else:
                        yield testcase

    def _startNodeAndRunTestWrapped(self, testcase):
        try:
            return self._startNodeAndRunTest(testcase)
        except Exception as e:
            print("Exception while starting/running node")
            print(str(e))
            print(traceback.format_exc())


<<<<<<< HEAD
    def reportTest(self, tc, start, nodeId = "NA"):
=======
   def reportTest(self, tc, start, nodeId = "NA"):
>>>>>>> 2aeffc10
        tc.setTimeElapsed(1000 * ( time.time() - start))
        self.hive.log("Test: %s %s (%s)" % (tc.testfile, tc, tc.status()))
        self.hive.subresult(nodeId,
                tc.fullname(),
                tc.wasSuccessfull(),
                tc.topLevelError(),
                tc.details()
            )
    def _startNodeAndRunTest(self, testcase):
        start = time.time()
        try:
            genesis, init_chain, blocks = self._generateArtefacts(testcase)
        except:
            testcase.fail(["Failed to write test data to disk", traceback.format_exc()])
            return
        #HIVE_INIT_GENESIS path to the genesis file to seed the client with (default = "/genesis.json")
        #HIVE_INIT_CHAIN path to an initial blockchain to seed the client with (default = "/chain.rlp")
        #HIVE_INIT_BLOCKS path to a folder of blocks to import after seeding (default = "/blocks/")
        #HIVE_INIT_KEYS path to a folder of account keys to import after init (default = "/keys/")
        #HIVE_FORK_HOMESTEAD

        clientName= testcase.clientType

        params = {
            "CLIENT":clientName,
            "HIVE_INIT_GENESIS": genesis,
            "HIVE_INIT_BLOCKS" : blocks,
            "HIVE_FORK_DAO_VOTE" : "1",
        }

        params.update(testcase.ruleset())

        if testcase.skipPow():
            params["HIVE_SKIP_POW"] = "1"

        self.hive.log("Starting client node for test %s" % testcase)

        try:
            node = self.hive.newNode(params)
        except Exception, startNodeError:
            try:
                error = traceback.format_exc()
            except Exception, e:
                error = str(startNodeError)
            testcase.fail(["Failed to start client node", traceback.format_exc()])
            self.reportTest(testcase, start)
            return

        self.executeTestcase(testcase, node)
        self.reportTest(testcase, start, nodeId = node.nodeId)

        try:
            self.hive.killNode(node)
        except Exception, killNodeError:
            # Clients are sometimes already killed by timeouts
            pass
            #try:
            #    error = traceback.format_exc()
            #except Exception, e:
            #    error = str(killNodeError)

            #self.hive.log("Failed to kill node %s: %s" % (node, error))

    def _performTests(self, start=0, end=-1, whitelist=[], blacklist=[]):
        pool = ThreadPool(PARALLEL_TESTS)
        testgenerator = self.makeTestcasesWrapped(start, end, whitelist, blacklist)
        pool.map(lambda test: self._startNodeAndRunTestWrapped(test),testgenerator)
        pool.close()
        pool.join()
        # FIXME: Return false if any tests fail.

    def _generateArtefacts(self, testcase):
        try:
           os.makedirs("./artefacts/%s/" % testcase)
           os.makedirs("./artefacts/%s/blocks/" % testcase)
           os.makedirs("./artefacts/%s/" % testcase)
        except Exception, e:
            #print("Exception creating directory:%s " % e)
            pass

        g_file = "./artefacts/%s/genesis.json" % testcase
        c_file = "./artefacts/%s/chain.rlp" % testcase
        b_folder = "./artefacts/%s/blocks/" % testcase

        if testcase.genesis() is not None:
            with open(g_file,"w+") as g:
                json.dump(testcase.genesis(),g)

        if testcase.blocks() is not None:
            counter = 1
            try:
                for block in testcase.blocks():
                    b_file = "./artefacts/%s/blocks/%04d.rlp" % (testcase, counter)
                    binary_string = binascii.unhexlify(block['rlp'][2:])
                    with open(b_file,"wb+") as outf:
                        outf.write(binary_string)
                    counter = counter +1
            except TypeError, e:
                #Bad rlp
                self.hive.log("Exception: %s, continuing regardless" % e)

        return (g_file, c_file, b_folder)

    def executeTestcase(self, testcase, node):
        print("Checking version")
        try:
            if self.clientVersion is None:
                self.clientVersion = node.getClientversion()
        except Exception, e:
            print("Failed to get client version")
            print(str(e))

        testcase.setNodeInstance(node.nodeId)
        errors = self.verifyPreconditions(testcase, node)
        if errors:
            testcase.fail(["Preconditions failed", errors])
            return

        errors = self.verifyPostconditions(testcase, node)
        if errors:
            testcase.fail(["Postcondition check failed", errors])
            return

        testcase.success()

    def customCheck(self, testcase, node):
        """This is a special method meant for debugging particular testcases in hive,
        not meant to be run in general"""

        value = node.getStorageAt("0xaaaf5374fce5edbc8e2a8697c15331677e6ebf0b", "0x010340fef9c35e91836ea450d2e0b39079f7ac19da70f533a0c9a6770d6d8efc" )
        value2 = node.getStorageAt("0xaaaf5374fce5edbc8e2a8697c15331677e6ebf0b", "0x00" )
        errs = [
            "Checked storage 0xaaaf5374fce5edbc8e2a8697c15331677e6ebf0b / 0x010340fef9c35e91836ea450d2e0b39079f7ac19da70f533a0c9a6770d6d8efc",
            "Got %s, expected %s" % (value , "0x0516afa543fbe239a5a78a4588f77f82aee7f22d"),
            "Checked storage 0xaaaf5374fce5edbc8e2a8697c15331677e6ebf0b / 0x00",
            "Got %s, expected %s" % (value2 , "0x1f40") ]

        return errs

    def verifyPreconditions(self, testcase, node):
        """ Verify preconditions
        @return list of error messages
        """
        errs = []
        try:
            first = node.getBlockByNumber(0)
        except Exception, e:
            errs.append("Failed to get first block")
            errs.append(str(e))
            return errs

        def _verifyEq(v,exp):
            v = canonicalize(v)
            exp = canonicalize(exp)
            if v != exp:
                return "Found `%s`, expected `%s`"  % (v, exp)
            return None

        err = _verifyEq(first[u'hash'], testcase.genesis('hash'))

        # Check hash
        if err is not None:
            errs.append("Hash error")
            errs.append(err)
            
        # Check stateroot (only needed if hash failed really...)
        state_err = _verifyEq(first[u'stateRoot'],testcase.genesis('stateRoot'))
        if state_err is not None:
            errs.append("State differs")
            errs.append(state_err)

        return errs

    def verifyPostconditions(self, testcase, node):
        """ Verify postconditions
        @return list of error messages
        """
        errs = []
        err = None

        def _verifyEqRaw(v,exp):
            if v != exp:
                return "Found `%s`, expected `%s`"  % (v, exp)
            return None

        # With a bit of luck, we can just check the `lastblockhash` directly
        exp_lastblockhash = testcase.get("lastblockhash")
        if exp_lastblockhash is not None:
            actual_lastblockhash = node.getLatestBlock()['hash']
            err = _verifyEqRaw(actual_lastblockhash[-64:],exp_lastblockhash[-64:])
            if err is not None:
                errs.append("Last block hash wrong")
                errs.append([err])

            # To make the hive-runs go faster, we can just stop here. 
            # Either the last blockhash is right (everything ok), or the last blockhash 
            # is wrong (fail.)

            return errs

        # Either 'lastblockhash' is missing, or it isn't right. Continue checking to debug what's wrong

        req_count_start = node.rpcid
        current = ""
        numaccounts = len(testcase.postconditions())
        if numaccounts > 1000:
            self.hive.log("This may take a while, %d accounts to check postconditions for " % numaccounts)

        for address, poststate_account in testcase.postconditions().items():

            if len(errs) > 9:
                errs.append("Postcondition check aborted due to earlier errors")
                return errs

            if (node.rpcid - req_count_start) % 1000 == 0 and (node.rpcid - req_count_start) > 0:
                self.hive.log("Verifying poststate, have checked %d items ..." % (node.rpcid - req_count_start))

            # Parity fails otherwise...
            if address[:2] != "0x":
                address = "0x%s" % address

            try:
                if 'nonce' in poststate_account:
                    current = "noncecheck"
                    _n = node.getNonce(address)
                    exp = hex2big(poststate_account["nonce"])
                    err = _verifyEqRaw(_n, exp)
                    if err is not None:
                        errs.append("Nonce error (`%s`)" % address)
                        errs.append([err])

                if 'code' in poststate_account:
                    current = "codecheck"
                    _c = node.getCode(address)
                    exp = poststate_account["code"]
                    err = _verifyEqRaw(_c, exp)
                    if err is not None:
                        errs.append("Code error (`%s`)" % address)
                        errs.append([err])

                if 'balance' in poststate_account:
                    current = "balancecheck"
                    _b = node.getBalance(address)
                    exp = hex2big(poststate_account["balance"])
                    err = _verifyEqRaw(_b, exp)
                    if err is not None:
                        errs.append("Balance error (`%s`)" % address)
                        errs.append([err])

                if 'storage' in poststate_account and len(poststate_account['storage']) > 0:

                    numkeys = len(poststate_account['storage'])
                    if numkeys > 1000:
                        self.hive.log("This may take a while, checking storage for %d keys" % numkeys)

                    current = "storagecheck"
                    # Must iterate over storage
                    for _hash,exp in poststate_account['storage'].items():
                        current = "Storage (%s)" % _hash
                        value = node.getStorageAt(address, _hash )

                        if int(value,16) != int(exp,16):
                            err  ="Found `%s`, expected `%s`"  % (value, exp)

                        if err is not None:
                            errs.append("Storage error (`%s`) key `%s`" % (address, _hash))
                            errs.append([err])

                        if len(errs) > 9:
                            errs.append("Postcondition check aborted due to earlier errors")
                            return errs

                        if (node.rpcid - req_count_start) % 1000 == 0:
                            self.hive.log("Verifying poststate storage, have checked %d items ..." % (node.rpcid - req_count_start))

            except Exception, e:
                errs.append("Postcondition verification failed on %s @ %s: %s" %(current,address, str(e)))
                return errs

        return errs<|MERGE_RESOLUTION|>--- conflicted
+++ resolved
@@ -204,11 +204,8 @@
             print(traceback.format_exc())
 
 
-<<<<<<< HEAD
     def reportTest(self, tc, start, nodeId = "NA"):
-=======
-   def reportTest(self, tc, start, nodeId = "NA"):
->>>>>>> 2aeffc10
+
         tc.setTimeElapsed(1000 * ( time.time() - start))
         self.hive.log("Test: %s %s (%s)" % (tc.testfile, tc, tc.status()))
         self.hive.subresult(nodeId,
